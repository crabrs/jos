#include <inc/stab.h>
#include <inc/string.h>
#include <inc/memlayout.h>
#include <inc/assert.h>

#include <kern/kdebug.h>
#include <kern/pmap.h>
#include <kern/env.h>

extern const struct Stab __STAB_BEGIN__[];	// Beginning of stabs table
extern const struct Stab __STAB_END__[];	// End of stabs table
extern const char __STABSTR_BEGIN__[];		// Beginning of string table
extern const char __STABSTR_END__[];		// End of string table

struct UserStabData {
	const struct Stab *stabs;
	const struct Stab *stab_end;
	const char *stabstr;
	const char *stabstr_end;
};


// stab_binsearch(stabs, region_left, region_right, type, addr)
//
//	Some stab types are arranged in increasing order by instruction
//	address.  For example, N_FUN stabs (stab entries with n_type ==
//	N_FUN), which mark functions, and N_SO stabs, which mark source files.
//
//	Given an instruction address, this function finds the single stab
//	entry of type 'type' that contains that address.
//
//	The search takes place within the range [*region_left, *region_right].
//	Thus, to search an entire set of N stabs, you might do:
//
//		left = 0;
//		right = N - 1;     /* rightmost stab */
//		stab_binsearch(stabs, &left, &right, type, addr);
//
//	The search modifies *region_left and *region_right to bracket the
//	'addr'.  *region_left points to the matching stab that contains
//	'addr', and *region_right points just before the next stab.  If
//	*region_left > *region_right, then 'addr' is not contained in any
//	matching stab.
//
//	For example, given these N_SO stabs:
//		Index  Type   Address
//		0      SO     f0100000
//		13     SO     f0100040
//		117    SO     f0100176
//		118    SO     f0100178
//		555    SO     f0100652
//		556    SO     f0100654
//		657    SO     f0100849
//	this code:
//		left = 0, right = 657;
//		stab_binsearch(stabs, &left, &right, N_SO, 0xf0100184);
//	will exit setting left = 118, right = 554.
//
static void
stab_binsearch(const struct Stab *stabs, int *region_left, int *region_right,
	       int type, uintptr_t addr)
{
	int l = *region_left, r = *region_right, any_matches = 0;

	while (l <= r) {
		int true_m = (l + r) / 2, m = true_m;

		// search for earliest stab with right type
		while (m >= l && stabs[m].n_type != type)
			m--;
		if (m < l) {	// no match in [l, m]
			l = true_m + 1;
			continue;
		}

		// actual binary search
		any_matches = 1;
		if (stabs[m].n_value < addr) {
			*region_left = m;
			l = true_m + 1;
		} else if (stabs[m].n_value > addr) {
			*region_right = m - 1;
			r = m - 1;
		} else {
			// exact match for 'addr', but continue loop to find
			// *region_right
			*region_left = m;
			l = m;
			addr++;
		}
	}

	if (!any_matches)
		*region_right = *region_left - 1;
	else {
		// find rightmost region containing 'addr'
		for (l = *region_right;
		     l > *region_left && stabs[l].n_type != type;
		     l--)
			/* do nothing */;
		*region_left = l;
	}
}


// debuginfo_eip(addr, info)
//
//	Fill in the 'info' structure with information about the specified
//	instruction address, 'addr'.  Returns 0 if information was found, and
//	negative if not.  But even if it returns negative it has stored some
//	information into '*info'.
//
int
debuginfo_eip(uintptr_t addr, struct Eipdebuginfo *info)
{
	const struct Stab *stabs, *stab_end;
	const char *stabstr, *stabstr_end;
	int lfile, rfile, lfun, rfun, lline, rline;

	// Initialize *info
	info->eip_file = "<unknown>";
	info->eip_line = 0;
	info->eip_fn_name = "<unknown>";
	info->eip_fn_namelen = 9;
	info->eip_fn_addr = addr;
	info->eip_fn_narg = 0;

	// Find the relevant set of stabs
	if (addr >= ULIM) {
		stabs = __STAB_BEGIN__;
		stab_end = __STAB_END__;
		stabstr = __STABSTR_BEGIN__;
		stabstr_end = __STABSTR_END__;
	} else {
		// The user-application linker script, user/user.ld,
		// puts information about the application's stabs (equivalent
		// to __STAB_BEGIN__, __STAB_END__, __STABSTR_BEGIN__, and
		// __STABSTR_END__) in a structure located at virtual address
		// USTABDATA.
		const struct UserStabData *usd = (const struct UserStabData *) USTABDATA;

		// Make sure this memory is valid.
		// Return -1 if it is not.  Hint: Call user_mem_check.
		// LAB 3: Your code here.
<<<<<<< HEAD
=======
		if (user_mem_check(curenv, usd, sizeof(struct UserStabData), PTE_U) != 0)
			return -1;
>>>>>>> 99732f6f

		stabs = usd->stabs;
		stab_end = usd->stab_end;
		stabstr = usd->stabstr;
		stabstr_end = usd->stabstr_end;

		// Make sure the STABS and string table memory is valid.
		// LAB 3: Your code here.
<<<<<<< HEAD
=======
		if (user_mem_check(curenv, stabs, stab_end - stabs, PTE_U) != 0)
			return -1;
		
		if (user_mem_check(curenv, stabstr, stabstr_end - stabstr, PTE_U) != 0)
			return -1;
>>>>>>> 99732f6f
	}

	// String table validity checks
	if (stabstr_end <= stabstr || stabstr_end[-1] != 0)
		return -1;

	// Now we find the right stabs that define the function containing
	// 'eip'.  First, we find the basic source file containing 'eip'.
	// Then, we look in that source file for the function.  Then we look
	// for the line number.

	// Search the entire set of stabs for the source file (type N_SO).
	lfile = 0;
	rfile = (stab_end - stabs) - 1;
	stab_binsearch(stabs, &lfile, &rfile, N_SO, addr);
	if (lfile == 0)
		return -1;

	// Search within that file's stabs for the function definition
	// (N_FUN).
	lfun = lfile;
	rfun = rfile;
	stab_binsearch(stabs, &lfun, &rfun, N_FUN, addr);

	if (lfun <= rfun) {
		// stabs[lfun] points to the function name
		// in the string table, but check bounds just in case.
		if (stabs[lfun].n_strx < stabstr_end - stabstr)
			info->eip_fn_name = stabstr + stabs[lfun].n_strx;
		info->eip_fn_addr = stabs[lfun].n_value;
		addr -= info->eip_fn_addr;
		// Search within the function definition for the line number.
		lline = lfun;
		rline = rfun;
	} else {
		// Couldn't find function stab!  Maybe we're in an assembly
		// file.  Search the whole file for the line number.
		info->eip_fn_addr = addr;
		lline = lfile;
		rline = rfile;
	}
	// Ignore stuff after the colon.
	info->eip_fn_namelen = strfind(info->eip_fn_name, ':') - info->eip_fn_name;


	// Search within [lline, rline] for the line number stab.
	// If found, set info->eip_line to the right line number.
	// If not found, return -1.
	//
	// Hint:
	//	There's a particular stabs type used for line numbers.
	//	Look at the STABS documentation and <inc/stab.h> to find
	//	which one.
	// Your code here.
	stab_binsearch(stabs, &lline, &rline, N_SLINE, addr);
	if (lline <= rline)
		info->eip_line = stabs[lline].n_desc;
	else 
		return -1;


	// Search backwards from the line number for the relevant filename
	// stab.
	// We can't just use the "lfile" stab because inlined functions
	// can interpolate code from a different file!
	// Such included source files use the N_SOL stab type.
	while (lline >= lfile
	       && stabs[lline].n_type != N_SOL
	       && (stabs[lline].n_type != N_SO || !stabs[lline].n_value))
		lline--;
	if (lline >= lfile && stabs[lline].n_strx < stabstr_end - stabstr)
		info->eip_file = stabstr + stabs[lline].n_strx;


	// Set eip_fn_narg to the number of arguments taken by the function,
	// or 0 if there was no containing function.
	if (lfun < rfun)
		for (lline = lfun + 1;
		     lline < rfun && stabs[lline].n_type == N_PSYM;
		     lline++)
			info->eip_fn_narg++;

	return 0;
}<|MERGE_RESOLUTION|>--- conflicted
+++ resolved
@@ -142,11 +142,8 @@
 		// Make sure this memory is valid.
 		// Return -1 if it is not.  Hint: Call user_mem_check.
 		// LAB 3: Your code here.
-<<<<<<< HEAD
-=======
 		if (user_mem_check(curenv, usd, sizeof(struct UserStabData), PTE_U) != 0)
 			return -1;
->>>>>>> 99732f6f
 
 		stabs = usd->stabs;
 		stab_end = usd->stab_end;
@@ -155,14 +152,11 @@
 
 		// Make sure the STABS and string table memory is valid.
 		// LAB 3: Your code here.
-<<<<<<< HEAD
-=======
 		if (user_mem_check(curenv, stabs, stab_end - stabs, PTE_U) != 0)
 			return -1;
 		
 		if (user_mem_check(curenv, stabstr, stabstr_end - stabstr, PTE_U) != 0)
 			return -1;
->>>>>>> 99732f6f
 	}
 
 	// String table validity checks
